// Copyright 2021-2022
// SPDX-License-Identifier: Apache-2.0
//
// Licensed under the Apache License, Version 2.0 (the "License");
// you may not use this file except in compliance with the License.
// You may obtain a copy of the License at
//
//     http://www.apache.org/licenses/LICENSE-2.0
//
// Unless required by applicable law or agreed to in writing, software
// distributed under the License is distributed on an "AS IS" BASIS,
// WITHOUT WARRANTIES OR CONDITIONS OF ANY KIND, either express or implied.
// See the License for the specific language governing permissions and
// limitations under the License.

package portfolio

import (
	"context"
	"encoding/hex"
	"encoding/json"
	"errors"
	"fmt"
	"math"
	"sort"
	"time"

	"github.com/penny-vault/pv-api/common"
	"github.com/penny-vault/pv-api/data"
	"github.com/penny-vault/pv-api/data/database"
	"github.com/penny-vault/pv-api/dfextras"
	"github.com/penny-vault/pv-api/observability/opentelemetry"
	"github.com/penny-vault/pv-api/strategies"
	"go.opentelemetry.io/otel"
	"go.opentelemetry.io/otel/attribute"
	"go.opentelemetry.io/otel/codes"

	"github.com/google/uuid"
	"github.com/jackc/pgtype"
	"github.com/jackc/pgx/v4"
	"github.com/jdfergason/dataframe-go"
	"github.com/rs/zerolog/log"
	"github.com/zeebo/blake3"
)

var (
	ErrEmptyUserID               = errors.New("user id empty")
	ErrStrategyNotFound          = errors.New("strategy not found")
	ErrHoldings                  = errors.New("holdings are out of sync, cannot rebalance portfolio")
	ErrInvalidSell               = errors.New("refusing to sell 0 shares - cannot rebalance portfolio; target allocation broken")
	ErrTimeInverted              = errors.New("start date occurs after through date")
	ErrPortfolioNotFound         = errors.New("could not find portfolio ID in database")
	ErrGenerateHash              = errors.New("could not create a new hash")
	ErrTransactionsOutOfOrder    = errors.New("transactions would be out-of-order if executed")
	ErrRebalancePercentWrong     = errors.New("rebalance total must equal 1.0")
	ErrSecurityPriceNotAvailable = errors.New("security price not available for date")
	ErrNoTickerColumn            = errors.New("no ticker column present")
	ErrInvalidDateRange          = errors.New("invalid date range")
)

const (
	SourceName = "PV"
)

const (
	SellTransaction     = "SELL"
	BuyTransaction      = "BUY"
	DividendTransaction = "DIVIDEND"
	SplitTransaction    = "SPLIT"
	DepositTransaction  = "DEPOSIT"
	WithdrawTransaction = "WITHDRAW"
)

// Model stores a portfolio and associated price data that is used for computation
type Model struct {
	Portfolio *Portfolio

	// private
	dataProxy      *data.Manager
	value          float64
	holdings       map[string]float64
	justifications map[string][]*Justification
}

type Period struct {
	Begin time.Time
	End   time.Time
}

// NewPortfolio create a portfolio
func NewPortfolio(name string, startDate time.Time, initial float64, manager *data.Manager) *Model {
	id, _ := uuid.New().MarshalBinary()
	p := Portfolio{
		ID:           id,
		Name:         name,
		Benchmark:    "VFINX",
		Transactions: []*Transaction{},
		StartDate:    startDate,
	}

	model := Model{
		Portfolio:      &p,
		dataProxy:      manager,
		justifications: make(map[string][]*Justification),
	}

	model.dataProxy.Begin = startDate
	model.dataProxy.End = time.Now()

	// Create initial deposit
	trxID, _ := uuid.New().MarshalBinary()
	t := Transaction{
		ID:            trxID,
		Date:          startDate,
		Ticker:        data.CashAsset,
		Kind:          DepositTransaction,
		PricePerShare: 1.0,
		Shares:        initial,
		TotalValue:    initial,
		Justification: nil,
	}

	err := computeTransactionSourceID(&t)
	if err != nil {
		log.Warn().Stack().Err(err).Time("TransactionDate", startDate).Str("TransactionTicker", data.CashAsset).Str("TransactionType", DepositTransaction).Msg("couldn't compute SourceID for initial deposit")
	}
	p.Transactions = append(p.Transactions, &t)
	model.holdings = map[string]float64{
		data.CashAsset: initial,
	}

	return &model
}

func buildHoldingsArray(date time.Time, holdings map[string]float64) []*Holding {
	holdingArray := make([]*Holding, 0, len(holdings))
	for k, v := range holdings {
		h := &Holding{
			Date:   date,
			Ticker: k,
			Shares: v,
		}
		holdingArray = append(holdingArray, h)
	}
	return holdingArray
}

func (pm *Model) getPortfolioSecuritiesValue(ctx context.Context, date time.Time) (float64, error) {
	var securityValue float64

	for k, v := range pm.holdings {
		if k != data.CashAsset {
			price, err := pm.dataProxy.Get(ctx, date, data.MetricClose, k)
			if err != nil {
				log.Warn().Stack().Str("Symbol", k).Time("Date", date).Float64("Price", price).Msg("security price data not available.")
				return 0, ErrSecurityPriceNotAvailable
			}

			log.Debug().Time("Date", date).Str("Ticker", k).Float64("Price", price).Float64("Value", v*price).Msg("Retrieve price data")

			if !math.IsNaN(price) {
				securityValue += v * price
			}
		}
	}

	return securityValue, nil
}

func createTransaction(date time.Time, asset string, kind string, price float64, shares float64, justification []*Justification) (*Transaction, error) {
	trxID, err := uuid.New().MarshalBinary()
	if err != nil {
		log.Warn().Stack().Err(err).Msg("could not marshal uuid to binary")
		return nil, err
	}
	t := Transaction{
		ID:            trxID,
		Date:          date,
		Ticker:        asset,
		Kind:          kind,
		PricePerShare: price,
		Shares:        shares,
		TotalValue:    shares * price,
		Justification: justification,
		Source:        SourceName,
	}

	err = computeTransactionSourceID(&t)
	if err != nil {
		log.Warn().Stack().Err(err).Time("TransactionDate", date).Str("TransactionTicker", asset).Str("TransactionType", kind).Msg("couldn't compute SourceID for transaction")
	}

	return &t, nil
}

func (pm *Model) getPriceSafe(ctx context.Context, date time.Time, asset string) float64 {
	price, err := pm.dataProxy.Get(ctx, date, data.MetricClose, asset)
	if err != nil {
		log.Warn().Stack().Err(err).Str("Asset", asset).Msg("dataProxy.Get returned an error")
		price = 0.0
	}
	if math.IsNaN(price) {
		log.Warn().Stack().Str("Ticker", asset).Msg("price is NaN")
		price = 0.0
	}
	return price
}

func (pm *Model) modifyPosition(ctx context.Context, date time.Time, asset string, targetDollars float64, justification []*Justification) (*Transaction, float64, error) {
	// is this security currently held? If so, do we need to buy more or sell some
	price := pm.getPriceSafe(ctx, date, asset)
	subLog := log.With().Float64("Price", price).Time("Date", date).Str("Asset", asset).Float64("TargetDollars", targetDollars).Logger()
	if price < 1.0e-5 {
		subLog.Error().Stack().Msg("cannot purchase an asset when price is 0; skip asset")
		return nil, 0, ErrSecurityPriceNotAvailable
	}
	targetShares := targetDollars / price
	var t *Transaction
	var err error

	if currentNumShares, ok := pm.holdings[asset]; ok {
		currentDollars := currentNumShares * price
		diff := targetDollars - currentDollars

		if math.Abs(diff) < 1.0e-5 {
			// already hold what we need
			return nil, targetShares, nil
		}

		if diff < 0 {
			// Need to sell to target amount
			toSellDollars := currentDollars - targetDollars
			toSellShares := toSellDollars / price
			if toSellDollars <= 1.0e-5 {
				log.Error().Stack().
					Str("Ticker", asset).
					Str("Kind", "SellTransaction").
					Float64("Shares", toSellShares).
					Time("Date", date).
					Float64("Price", price).
					Float64("CurrentDollars", currentDollars).
					Float64("TargetDollars", targetDollars).
					Msg("refusing to sell 0 shares")
				return nil, 0, ErrInvalidSell
			}

			t, err = createTransaction(date, asset, SellTransaction, price, toSellShares, justification)
			if err != nil {
				return nil, 0, err
			}
		} else {
			// Need to buy to target amount
			toBuyDollars := targetDollars - currentDollars
			toBuyShares := toBuyDollars / price

			subLog := log.With().Str("Ticker", asset).Str("Kind", "BuyTransaction").Float64("Shares", toBuyShares).Float64("TotalValue", toBuyDollars).Time("Date", date).Logger()
			if toBuyShares <= 1.0e-5 {
				subLog.Warn().Stack().Msg("refusing to buy 0 shares")
				return nil, 0, ErrRebalancePercentWrong
			}

			if math.IsNaN(toBuyDollars) {
				subLog.Warn().Stack().Msg("toBuyDollars is NaN")
				return nil, 0, ErrRebalancePercentWrong
			}

			t, err = createTransaction(date, asset, BuyTransaction, price, toBuyShares, justification)
			if err != nil {
				return nil, 0, err
			}

			subLog.Debug().Msg("Buy additional shares")
		}
	} else {
		// this is a new position
		shares := targetDollars / price
		subLog := log.With().Str("Ticker", asset).Str("Kind", "BuyTransaction").Float64("Shares", shares).Float64("TotalValue", targetDollars).Time("Date", date).Logger()
		if shares <= 1.0e-5 {
			subLog.Warn().Stack().Msg("refusing to buy 0 shares")
			return nil, 0, ErrRebalancePercentWrong
		}

		t, err = createTransaction(date, asset, BuyTransaction, price, shares, justification)
		if err != nil {
			return nil, 0, err
		}
		subLog.Debug().Msg("buy new holding")
	}

	return t, targetShares, nil
}

// RebalanceTo rebalance the portfolio to the target percentages
// Assumptions: can only rebalance current holdings
func (pm *Model) RebalanceTo(ctx context.Context, date time.Time, target map[string]float64, justification []*Justification) error {
	ctx, span := otel.Tracer(opentelemetry.Name).Start(ctx, "RebalanceTo")
	defer span.End()

	span.SetAttributes(
		attribute.KeyValue{
			Key:   "date",
			Value: attribute.StringValue(date.Format("2006-01-02")),
		},
	)

	p := pm.Portfolio
	err := pm.FillCorporateActions(ctx, date)
	if err != nil {
		return err
	}

	nTrx := len(p.Transactions)
	if nTrx > 0 {
		lastDate := p.Transactions[nTrx-1].Date
		if lastDate.After(date) {
			log.Error().Stack().Time("Date", date).Time("LastTransactionDate", lastDate).Msg("cannot rebalance portfolio when date is before last transaction date")
			return ErrTransactionsOutOfOrder
		}
	}

	// check that target sums to 1.0
	var total float64
	for _, v := range target {
		total += v
	}

	// Allow for floating point error
	diff := math.Abs(1.0 - total)
	if diff > 1.0e-11 {
		log.Error().Stack().Float64("TotalPercentAllocated", total).Time("Date", date).Msg("TotalPercentAllocated must equal 1.0")
		return ErrRebalancePercentWrong
	}

	// cash position of the portfolio
	var cash float64
	if currCash, ok := pm.holdings[data.CashAsset]; ok {
		cash += currCash
	}

	// get the current value of non-cash holdings
	securityValue, err := pm.getPortfolioSecuritiesValue(ctx, date)
	if err != nil {
		span.RecordError(err)
		span.SetStatus(codes.Error, "security price data not available")
		return err
	}

	// compute the investable value in the portfolio
	investable := cash + securityValue
	pm.value = investable

	// process all targets
	sells := make([]*Transaction, 0, 10)
	buys := make([]*Transaction, 0, 10)

	// sell any holdings that we no longer want
	for asset, shares := range pm.holdings {
		if asset == data.CashAsset {
			continue
		}

		if shares <= 1.0e-5 {
			log.Warn().Stack().Str("Ticker", asset).Str("Kind", "SellTransaction").Float64("Shares", shares).Msg("holdings are out of sync")
			return ErrHoldings
		}

		if _, ok := target[asset]; !ok {
			price := pm.getPriceSafe(ctx, date, asset)
			t, err := createTransaction(date, asset, SellTransaction, price, shares, justification)
			if err != nil {
				return err
			}
			cash += t.TotalValue
			sells = append(sells, t)
		}
	}

	// purchase holdings based on target
	newHoldings := make(map[string]float64)
	for asset, targetPercent := range target {
		targetDollars := investable * targetPercent
		t, numShares, err := pm.modifyPosition(ctx, date, asset, targetDollars, justification)
		if err != nil {
			// don't fail if position could not be modified, just continue -- writing off asset as $0
			continue
		}

		if t != nil {
			switch t.Kind {
			case SellTransaction:
				sells = append(sells, t)
				cash += t.TotalValue
			case BuyTransaction:
				buys = append(buys, t)
				cash -= t.TotalValue
			}
		}

		newHoldings[asset] = numShares
	}

	p.Transactions = append(p.Transactions, sells...)
	p.Transactions = append(p.Transactions, buys...)
	if cash > 1.0e-05 {
		newHoldings[data.CashAsset] = cash
	}
	pm.holdings = newHoldings

	p.CurrentHoldings = buildHoldingsArray(date, newHoldings)

	return nil
}

// BuildAssetPlan scans the dataframe and builds a map on asset of the time frame the asset is held in the portfolio
func BuildAssetPlan(ctx context.Context, target *dataframe.DataFrame) map[string]*Period {
	_, span := otel.Tracer(opentelemetry.Name).Start(ctx, "BuildAssetPlan")
	defer span.End()

	plan := map[string]*Period{}

	tickerSeriesIdx, err := target.NameToColumn(common.TickerName)
	if err != nil {
		span.RecordError(err)
		span.SetStatus(codes.Error, "invest target portfolio failed")
		log.Warn().Stack().Err(err).Msg("invest target portfolio failed")
		return plan
	}

	// check series type
	isSingleAsset := false
	series := target.Series[tickerSeriesIdx]
	if series.Type() == "string" {
		isSingleAsset = true
	}

	// Get price data
	iterator := target.ValuesIterator(dataframe.ValuesOptions{InitialRow: 0, Step: 1, DontReadLock: false})
	for {
		row, val, _ := iterator(dataframe.SeriesName)
		if row == nil {
			break
		}

		date := val[common.DateIdx].(time.Time)

		if isSingleAsset {
			ticker := val[common.TickerName].(string)
			period, ok := plan[ticker]
			if !ok {
				period = &Period{
					Begin: date,
				}
				plan[ticker] = period
			}
			if period.End.Before(date) {
				period.End = date
			}
		} else {
			// it's multi-asset which means a map of tickers
			assetMap := val[common.TickerName].(map[string]float64)
			for ticker := range assetMap {
				period, ok := plan[ticker]
				if !ok {
					period = &Period{
						Begin: date,
					}
					plan[ticker] = period
				}
				if period.End.Before(date) {
					period.End = date
				}
			}
		}
	}

	return plan
}

// TargetPortfolio invests the portfolio in the ratios specified by the dataframe `target`.
//   `target` must have a column named `common.DateIdx` (DATE) and either a string column
//   or MixedAsset column of map[string]float64 where the keys are the tickers and values are
//   the percentages of portfolio to hold
func (pm *Model) TargetPortfolio(ctx context.Context, target *dataframe.DataFrame) error {
	ctx, span := otel.Tracer(opentelemetry.Name).Start(ctx, "TargetPortfolio")
	defer span.End()

	p := pm.Portfolio

	log.Info().Msg("building target portfolio")
	log.Info().Int("CacheSizeMB", pm.dataProxy.HashSize()/(1024.0*1024.0)).Msg("EOD price cache size")
	if target.NRows() == 0 {
		log.Warn().Stack().Msg("target rows = 0; nothing to do!")
		return nil
	}

	timeIdx, err := target.NameToColumn(common.DateIdx)
	if err != nil {
		span.RecordError(err)
		span.SetStatus(codes.Error, "invest target portfolio failed")
		log.Warn().Stack().Msg("could not find date index in data frame")
		return err
	}

	timeSeries := target.Series[timeIdx]

	// Set time range of portfolio
	p.EndDate = timeSeries.Value(timeSeries.NRows() - 1).(time.Time)
	now := time.Now()
	if now.Before(p.EndDate) {
		p.EndDate = now
	}

	span.SetAttributes(
		attribute.KeyValue{
			Key:   "StartDate",
			Value: attribute.StringValue(p.StartDate.Format("2006-01-02")),
		},
		attribute.KeyValue{
			Key:   "EndDate",
			Value: attribute.StringValue(p.EndDate.Format("2006-01-02")),
		},
	)

	// Adjust first transaction to the target portfolio's first date if
	// there are no other transactions in the portfolio
	if len(p.Transactions) == 1 {
		p.StartDate = timeSeries.Value(0).(time.Time)
		p.Transactions[0].Date = p.StartDate
	}

	tickerSeriesIdx, err := target.NameToColumn(common.TickerName)
	if err != nil {
		span.RecordError(err)
		span.SetStatus(codes.Error, "invest target portfolio failed")
		log.Warn().Stack().Err(err).Str("FieldName", common.TickerName).Msg("target portfolio does not have required field")
		return ErrNoTickerColumn
	}

	// check series type
	isSingleAsset := false
	series := target.Series[tickerSeriesIdx]
	if series.Type() == "string" {
		isSingleAsset = true
	}

	// Create transactions
	// t3 := time.Now()
	targetIter := target.ValuesIterator(dataframe.ValuesOptions{InitialRow: 0, Step: 1, DontReadLock: false})
	for {
		row, val, _ := targetIter(dataframe.SeriesName)
		if row == nil {
			break
		}

		// Get next transaction symbol
		var date time.Time
		var symbol interface{}
		justification := make([]*Justification, 0, len(val))

		for k, v := range val {
			idx := k.(string)
			switch idx {
			case common.DateIdx:
				date = v.(time.Time)
			case common.TickerName:
				symbol = v
			default:
				if value, ok := v.(float64); ok {
					j := &Justification{
						Key:   idx,
						Value: value,
					}
					justification = append(justification, j)
				}
			}
		}

		// HACK - if the date is Midnight adjust to market close (i.e. 4pm EST)
		// This should really be set correctly for the day. The problem is if the
		// transaction is on a day where the market closes early (either because of
		// a holiday or because a "circuit-breaker" threshold was reached) we do
		// not have a reliable datasource that tells us the time the market closed.
		//
		// Generally speaking getting the time slightly off here is immaterial so this
		// is an OK hack
		if date.Hour() == 0 && date.Minute() == 0 && date.Second() == 0 {
			date = date.Add(time.Hour * 16)
		}

		pm.justifications[date.String()] = justification

		var rebalance map[string]float64
		if isSingleAsset {
			strSymbol := symbol.(string)
			rebalance = map[string]float64{}
			rebalance[strSymbol] = 1.0
		} else {
			rebalance = symbol.(map[string]float64)
		}

		err = pm.RebalanceTo(ctx, date, rebalance, justification)
		if err != nil {
			return err
		}
	}
	return nil
}

// FillCorporateActions finds any corporate actions and creates transactions for them. The
// search occurs from the date of the last transaction to `through`
func (pm *Model) FillCorporateActions(ctx context.Context, through time.Time) error {
	_, span := otel.Tracer(opentelemetry.Name).Start(ctx, "FillCorporateActions")
	defer span.End()

	p := pm.Portfolio
	// nothing to do if there are no transactions
	n := len(p.Transactions)
	if n == 0 {
		return nil
	}

	dt := p.Transactions[n-1].Date
	tz, err := time.LoadLocation("America/New_York")
	if err != nil {
		return err
	}

	// remove time and move to midnight the next day... this
	// ensures that the search is inclusive of through
	through = time.Date(through.Year(), through.Month(), through.Day(), 0, 0, 0, 0, tz)
	through = through.AddDate(0, 0, 1)
	from := time.Date(dt.Year(), dt.Month(), dt.Day(), 16, 0, 0, 0, tz)
	if from.After(through) {
		log.Warn().Stack().Time("Through", through).Time("Start", from).Msg("start date occurs after through date")
		return ErrTimeInverted
	}

	log.Debug().Time("From", from).Time("Through", through).Msg("evaluating corporate actions")

	// Load split & dividend history
	cnt := 0
	for k := range pm.holdings {
		if k != data.CashAsset {
			cnt++
		}
	}

	if cnt == 0 {
		return nil // nothing to do
	}

	addTransactions := make([]*Transaction, 0, 10)

	myDividends := pm.dataProxy.GetDividends()
	mySplits := pm.dataProxy.GetSplits()

	// for each holding check if there are splits
	for k := range pm.holdings {
		if k == data.CashAsset {
			continue
		}

		// do dividends
		if divs, ok := myDividends[k]; ok {
			for _, d := range divs {
				date := d.Date
				if date.After(from) && date.Before(through) {
					// it's in range
					dividend := d.Value
					nShares := pm.holdings[k]
					totalValue := nShares * dividend
					// there is a dividend, record it
					trxID, _ := uuid.New().MarshalBinary()
					t := Transaction{
						ID:            trxID,
						Date:          date,
						Ticker:        k,
						Kind:          DividendTransaction,
						PricePerShare: 1.0,
						TotalValue:    totalValue,
						Justification: nil,
					}
					// update cash position in holdings
					pm.holdings[data.CashAsset] += nShares * dividend
					if err := computeTransactionSourceID(&t); err != nil {
						log.Error().Stack().Err(err).Msg("failed to compute transaction source ID")
					}
					addTransactions = append(addTransactions, &t)
				}
			}
		}

		// do splits

		if splits, ok := mySplits[k]; ok {
			for _, s := range splits {
				date := s.Date
				if date.After(from) && date.Before(through) {
					// it's in range
					splitFactor := s.Value
					nShares := pm.holdings[k]
					shares := splitFactor * nShares
					// there is a split, record it
					trxID, _ := uuid.New().MarshalBinary()
					t := Transaction{
						ID:            trxID,
						Date:          date,
						Ticker:        k,
						Kind:          SplitTransaction,
						PricePerShare: 0.0,
						Shares:        shares,
						TotalValue:    0,
						Justification: nil,
					}
					if err := computeTransactionSourceID(&t); err != nil {
						log.Error().Stack().Err(err).Msg("could not compute transaction source ID")
					}
					addTransactions = append(addTransactions, &t)

					// update holdings
					pm.holdings[k] = shares
				}
			}
		}
	}

	sort.SliceStable(addTransactions, func(i, j int) bool { return addTransactions[i].Date.Before(addTransactions[j].Date) })
	p.Transactions = append(p.Transactions, addTransactions...)

	return nil
}

// BuildPredictedHoldings creates a PortfolioHoldingItem from a date, target map, and justification map
func BuildPredictedHoldings(tradeDate time.Time, target map[string]float64, justificationMap map[string]float64) *PortfolioHoldingItem {
	holdings := make([]*ReportableHolding, 0, len(target))
	for k, v := range target {
		h := ReportableHolding{
			Ticker:           k,
			Shares:           v * 100.0,
			PercentPortfolio: float32(v),
		}
		holdings = append(holdings, &h)
	}
	justification := make([]*Justification, 0, len(justificationMap))
	for k, v := range justificationMap {
		j := Justification{
			Key:   k,
			Value: v,
		}
		justification = append(justification, &j)
	}
	return &PortfolioHoldingItem{
		Time:          tradeDate,
		Holdings:      holdings,
		Justification: justification,
		Predicted:     true,
	}
}

// UpdateTransactions calculates new transactions based on the portfolio strategy
// from the portfolio end date to `through`
func (pm *Model) UpdateTransactions(ctx context.Context, through time.Time) error {
	ctx, span := otel.Tracer(opentelemetry.Name).Start(ctx, "portfolio.UpdateTransactions")
	defer span.End()

	p := pm.Portfolio
	pm.dataProxy.Begin = p.EndDate.AddDate(0, -6, 1)
	startDate := p.EndDate.AddDate(0, 0, 1)
	subLog := log.With().Str("PortfolioID", hex.EncodeToString(p.ID)).Str("Strategy", p.StrategyShortcode).Logger()

	if through.Before(pm.dataProxy.Begin) {
		span.SetStatus(codes.Error, "cannot update portfolio due to dates being out of order")
<<<<<<< HEAD
		log.Error().Stack().
			Str("PortfolioID", hex.EncodeToString(pm.Portfolio.ID)).
=======
		subLog.Error().
>>>>>>> 9b42106f
			Time("Begin", pm.dataProxy.Begin).
			Time("End", through).
			Msg("cannot update portfolio dates are out of order")
		return ErrInvalidDateRange
	}

	pm.dataProxy.End = through
	pm.dataProxy.Frequency = data.FrequencyDaily

	arguments := make(map[string]json.RawMessage)
	if err := json.Unmarshal([]byte(p.StrategyArguments), &arguments); err != nil {
<<<<<<< HEAD
		log.Error().Stack().Err(err).Msg("could not unmarshal strategy arguments")
=======
		subLog.Error().Err(err).Msg("could not unmarshal strategy arguments")
>>>>>>> 9b42106f
		return err
	}

	strategy, ok := strategies.StrategyMap[p.StrategyShortcode]
	if !ok {
		span.SetStatus(codes.Error, "strategy not found")
<<<<<<< HEAD
		log.Error().Stack().
			Str("Portfolio", hex.EncodeToString(p.ID)).
			Str("Strategy", p.StrategyShortcode).
			Msg("portfolio strategy not found")
=======
		subLog.Error().Msg("portfolio strategy not found")
>>>>>>> 9b42106f
		return ErrStrategyNotFound
	}

	stratObject, err := strategy.Factory(arguments)
	if err != nil {
		span.RecordError(err)
		span.SetStatus(codes.Error, "failed to initialize portfolio strategy")
<<<<<<< HEAD
		log.Error().Stack().
			Err(err).
			Str("PortfolioID", hex.EncodeToString(p.ID)).
			Str("Strategy", p.StrategyShortcode).
			Msg("failed to initialize portfolio strategy")
=======
		subLog.Error().Err(err).Msg("failed to initialize portfolio strategy")
>>>>>>> 9b42106f
		return err
	}

	targetPortfolio, predictedAssets, err := stratObject.Compute(ctx, pm.dataProxy)
	if err != nil {
		span.RecordError(err)
		span.SetStatus(codes.Error, "failed to execute portfolio strategy")
<<<<<<< HEAD
		log.Error().Stack().
			Err(err).
			Str("PortfolioID", hex.EncodeToString(p.ID)).
			Str("Strategy", p.StrategyShortcode).
			Msg("failed to run portfolio strategy")
=======
		subLog.Error().Err(err).Msg("failed to execute portfolio strategy")
>>>>>>> 9b42106f
		return err
	}

	// thin the targetPortfolio to only include info on or after the startDate
	_, err = dfextras.TimeTrim(ctx, targetPortfolio, startDate, through, true)
	if err != nil {
		span.RecordError(err)
		span.SetStatus(codes.Error, "could not trim target portfolio to date range")
<<<<<<< HEAD
		log.Error().Stack().Err(err).
=======
		subLog.Error().Err(err).
>>>>>>> 9b42106f
			Time("StartDate", startDate).
			Time("EndDate", through).
			Msg("could not trim target portfolio to date range")
	}

	err = pm.TargetPortfolio(ctx, targetPortfolio)
	if err != nil {
		span.RecordError(err)
		span.SetStatus(codes.Error, "failed to apply target porfolio")
<<<<<<< HEAD
		log.Error().Stack().Err(err).
			Str("PortfolioID", hex.EncodeToString(p.ID)).
			Str("Strategy", p.StrategyShortcode).
			Msg("failed to apply target portfolio")
=======
		subLog.Error().Err(err).Msg("failed to apply target portfolio")
		return err
	}

	// make sure any corporate actions are applied
	if err := pm.FillCorporateActions(ctx, through); err != nil {
		span.RecordError(err)
		span.SetStatus(codes.Error, "could not update corporate actions")
		subLog.Error().Err(err).Msg("could not update corporate actions")
>>>>>>> 9b42106f
		return err
	}

	pm.Portfolio.PredictedAssets = BuildPredictedHoldings(predictedAssets.TradeDate, predictedAssets.Target, predictedAssets.Justification)
	p.EndDate = through

	return nil
}

// DATABASE FUNCTIONS

// LOAD

func (pm *Model) LoadTransactionsFromDB() error {
	p := pm.Portfolio
	trx, err := database.TrxForUser(p.UserID)
	if err != nil {
		log.Error().Stack().Err(err).
			Str("PortfolioID", hex.EncodeToString(p.ID)).
			Str("UserID", p.UserID).
			Msg("unable to get database transaction object")
		return nil
	}

	// Get portfolio transactions
	transactionSQL := `SELECT
		id,
		event_date,
		cleared,
		commission,
		composite_figi,
		justification,
		transaction_type,
		memo,
		price_per_share::double precision,
		num_shares::double precision,
		source,
		source_id,
		tags,
		tax_type,
		ticker,
		total_value
	FROM portfolio_transactions
	WHERE portfolio_id=$1 AND user_id=$2
	ORDER BY sequence_num`
	rows, err := trx.Query(context.Background(), transactionSQL, p.ID, p.UserID)
	if err != nil {
		log.Error().Stack().Err(err).
			Str("PortfolioID", hex.EncodeToString(p.ID)).
			Str("UserID", p.UserID).
			Str("Query", transactionSQL).
			Msg("could not load portfolio transactions from database")
		if err := trx.Rollback(context.Background()); err != nil {
			log.Error().Stack().Err(err).Msg("could not rollback transaction")
		}

		return err
	}

	transactions := make([]*Transaction, 0, 1000)
	for rows.Next() {
		t := Transaction{}

		var compositeFIGI pgtype.Text
		var memo pgtype.Text
		var taxDisposition pgtype.Text

		var pricePerShare pgtype.Float8
		var shares pgtype.Float8

		var sourceID pgtype.Bytea

		err := rows.Scan(&t.ID, &t.Date, &t.Cleared, &t.Commission, &compositeFIGI,
			&t.Justification, &t.Kind, &memo, &pricePerShare, &shares, &t.Source,
			&sourceID, &t.Tags, &taxDisposition, &t.Ticker, &t.TotalValue)
		if err != nil {
			log.Warn().Stack().Err(err).
				Str("PortfolioID", hex.EncodeToString(p.ID)).
				Str("UserID", p.UserID).
				Str("Query", transactionSQL).
				Msg("failed scanning row into transaction fields")
			if err := trx.Rollback(context.Background()); err != nil {
				log.Error().Stack().Err(err).Msg("could not rollback transaction")
			}

			return err
		}

		if compositeFIGI.Status == pgtype.Present {
			t.CompositeFIGI = compositeFIGI.String
		}
		if memo.Status == pgtype.Present {
			t.Memo = memo.String
		}
		if taxDisposition.Status == pgtype.Present {
			t.TaxDisposition = taxDisposition.String
		}
		if pricePerShare.Status == pgtype.Present {
			t.PricePerShare = pricePerShare.Float
		}
		if shares.Status == pgtype.Present {
			t.Shares = shares.Float
		}
		if sourceID.Status == pgtype.Present {
			t.SourceID = string(sourceID.Bytes)
		}

		transactions = append(transactions, &t)
	}
	p.Transactions = transactions
	return nil
}

func LoadFromDB(portfolioIDs []string, userID string, dataProxy *data.Manager) ([]*Model, error) {
	subLog := log.With().Str("UserID", userID).Strs("PortfolioIDs", portfolioIDs).Logger()
	if userID == "" {
		subLog.Error().Stack().Msg("userID cannot be an empty string")
		return nil, ErrEmptyUserID
	}
	trx, err := database.TrxForUser(userID)
	if err != nil {
		subLog.Error().Stack().Msg("failed to create database transaction for user")
		return nil, err
	}

	var rows pgx.Rows
	if len(portfolioIDs) > 0 {
		portfolioSQL := `
		SELECT
			id,
			name,
			strategy_shortcode,
			arguments,
			start_date,
			CASE WHEN end_date IS NULL THEN start_date
				ELSE end_DATE
			END AS end_date,
			holdings,
			notifications,
			benchmark
		FROM
			portfolios
		WHERE
			id = ANY ($1) AND user_id=$2`
		rows, err = trx.Query(context.Background(), portfolioSQL, portfolioIDs, userID)
	} else {
		portfolioSQL := `
		SELECT
			id,
			name,
			strategy_shortcode,
			arguments,
			start_date,
			CASE WHEN end_date IS NULL THEN start_date
				ELSE end_DATE
			END AS end_date,
			holdings,
			notifications,
			benchmark
		FROM
			portfolios
		WHERE
			user_id=$1`
		rows, err = trx.Query(context.Background(), portfolioSQL, userID)
	}

	if err != nil {
		subLog.Warn().Stack().Err(err).Msg("could not load portfolio from database")
		if err := trx.Rollback(context.Background()); err != nil {
			log.Error().Stack().Err(err).Msg("could not rollback transaction")
		}

		return nil, err
	}

	sz := len(portfolioIDs)
	if sz == 0 {
		sz = 10
	}
	resultSet := make([]*Model, 0, sz)

	for rows.Next() {
		p := &Portfolio{
			UserID:       userID,
			Transactions: []*Transaction{},
		}

		pm := &Model{
			Portfolio:      p,
			dataProxy:      dataProxy,
			justifications: make(map[string][]*Justification),
		}

		err = rows.Scan(&p.ID, &p.Name, &p.StrategyShortcode, &p.StrategyArguments, &p.StartDate, &p.EndDate, &pm.holdings, &p.Notifications, &p.Benchmark)
		tz, _ := time.LoadLocation("America/New_York") // New York is the reference time
		p.StartDate = p.StartDate.In(tz)
		p.EndDate = p.EndDate.In(tz)
		if err != nil {
			subLog.Warn().Stack().Err(err).Msg("could not load portfolio from database")
			if err := trx.Rollback(context.Background()); err != nil {
				log.Error().Stack().Err(err).Msg("could not rollback transaction")
			}

			return nil, err
		}

		p.CurrentHoldings = buildHoldingsArray(time.Now(), pm.holdings)
		pm.dataProxy.Begin = p.StartDate
		pm.dataProxy.End = time.Now()

		resultSet = append(resultSet, pm)
	}

	if len(resultSet) == 0 && len(portfolioIDs) != 0 {
		return nil, ErrPortfolioNotFound
	}

	if err := trx.Commit(context.Background()); err != nil {
		log.Error().Stack().Err(err).Msg("could not commit transaction to database")
	}
	return resultSet, nil
}

// Save portfolio to database along with all transaction data
func (pm *Model) Save(userID string) error {
	p := pm.Portfolio
	p.UserID = userID

	subLog := log.With().Str("PortfolioID", hex.EncodeToString(p.ID)).Str("Strategy", p.StrategyShortcode).Str("UserID", userID).Logger()

	// Save to database
	trx, err := database.TrxForUser(userID)
	if err != nil {
		subLog.Error().Stack().Err(err).Msg("unable to get database transaction for user")
		return err
	}

	err = pm.SaveWithTransaction(trx, userID, false)
	if err != nil {
		subLog.Error().Stack().Err(err).Msg("failed to create portfolio transactions")
		if err := trx.Rollback(context.Background()); err != nil {
			log.Error().Stack().Err(err).Msg("could not rollback transaction")
		}

		return err
	}

	err = trx.Commit(context.Background())
	if err != nil {
		subLog.Error().Stack().Err(err).Msg("failed to commit portfolio transaction")
		if err := trx.Rollback(context.Background()); err != nil {
			log.Error().Stack().Err(err).Msg("could not rollback transaction")
		}

		return err
	}

	return nil
}

func (pm *Model) SaveWithTransaction(trx pgx.Tx, userID string, permanent bool) error {
	temporary := !permanent
	p := pm.Portfolio
	subLog := log.With().Str("UserID", userID).Str("PortfolioID", hex.EncodeToString(p.ID)).Str("Strategy", p.StrategyShortcode).Logger()
	portfolioSQL := `
	INSERT INTO portfolios (
		"id",
		"name",
		"strategy_shortcode",
		"arguments",
		"benchmark",
		"start_date",
		"end_date",
		"holdings",
		"notifications",
		"temporary",
		"user_id",
		"predicted_bytes"
	) VALUES (
		$1,
		$2,
		$3,
		$4,
		$5,
		$6,
		$7,
		$8,
		$9,
		$10,
		$11,
		$12
	) ON CONFLICT ON CONSTRAINT portfolios_pkey
	DO UPDATE SET
		name=$2,
		strategy_shortcode=$3,
		arguments=$4,
		benchmark=$5,
		start_date=$6,
		end_date=$7,
		holdings=$8,
		notifications=$9,
		predicted_bytes=$12`
	holdings, err := json.Marshal(pm.holdings)
	if err != nil {
		subLog.Error().Stack().Err(err).Msg("failed to marshal holdings")
		if err := trx.Rollback(context.Background()); err != nil {
			log.Error().Stack().Err(err).Msg("could not rollback transaction")
		}

		return err
	}
	predictedBytes, err := p.PredictedAssets.MarshalBinary()
	if err != nil {
		subLog.Error().Stack().Err(err).Msg("Could not marshal predicted bytes")
	}
	_, err = trx.Exec(context.Background(), portfolioSQL, p.ID, p.Name, p.StrategyShortcode,
		p.StrategyArguments, p.Benchmark, p.StartDate, p.EndDate, holdings, p.Notifications, temporary, userID, predictedBytes)
	if err != nil {
		subLog.Error().Stack().Err(err).Str("Query", portfolioSQL).Msg("failed to save portfolio")
		if err := trx.Rollback(context.Background()); err != nil {
			log.Error().Stack().Err(err).Msg("could not rollback transaction")
		}

		return err
	}

	return pm.saveTransactions(trx, userID)
}

func (pm *Model) saveTransactions(trx pgx.Tx, userID string) error {
	p := pm.Portfolio

	log.Info().
		Str("PortfolioID", hex.EncodeToString(p.ID)).
		Str("PortfolioName", p.Name).
		Str("Strategy", p.StrategyShortcode).
		Str("StrategyArguments", p.StrategyArguments).
		Int("NumTransactions", len(p.Transactions)).
		Msg("Saving portfolio transactions")

	transactionSQL := `
	INSERT INTO portfolio_transactions (
		"id",
		"portfolio_id",
		"transaction_type",
		"cleared",
		"commission",
		"composite_figi",
		"event_date",
		"justification",
		"memo",
		"price_per_share",
		"num_shares",
		"source",
		"source_id",
		"tags",
		"tax_type",
		"ticker",
		"total_value",
		"sequence_num",
		"user_id"
	) VALUES (
		$1,
		$2,
		$3,
		$4,
		$5,
		$6,
		$7,
		$8,
		$9,
		$10,
		$11,
		$12,
		$13,
		$14,
		$15,
		$16,
		$17,
		$18,
		$19
	) ON CONFLICT ON CONSTRAINT portfolio_transactions_pkey
 	DO UPDATE SET
		transaction_type=$3,
		cleared=$4,
		commission=$5,
		composite_figi=$6,
		event_date=$7,
		justification=$8,
		memo=$9,
		price_per_share=$10,
		num_shares=$11,
		source=$12,
		source_id=$13,
		tags=$14,
		tax_type=$15,
		ticker=$16,
		total_value=$17,
		sequence_num=$18`

	now := time.Now()
	for idx, t := range p.Transactions {
		if t.Date.After(now) {
			log.Info().
				Str("TransactionID", hex.EncodeToString(t.ID)).
				Time("TransactionDate", t.Date).
				Time("Now", now).
				Msg("not saving transaction because it is in the future")
		}
		if t.TaxDisposition == "" {
			t.TaxDisposition = "TAXABLE"
		}
		_, err := trx.Exec(context.Background(), transactionSQL,
			t.ID,             // 1
			p.ID,             // 2
			t.Kind,           // 3
			t.Cleared,        // 4
			t.Commission,     // 5
			t.CompositeFIGI,  // 6
			t.Date,           // 7
			t.Justification,  // 8
			t.Memo,           // 9
			t.PricePerShare,  // 10
			t.Shares,         // 11
			t.Source,         // 12
			t.SourceID,       // 13
			t.Tags,           // 14
			t.TaxDisposition, // 15
			t.Ticker,         // 16
			t.TotalValue,     // 17
			idx,              // 18
			userID,           // 19
		)
		if err != nil {
			log.Warn().Stack().Err(err).
				Str("PortfolioID", hex.EncodeToString(p.ID)).
				Str("TransactionID", hex.EncodeToString(t.ID)).
				Str("Query", transactionSQL).
				Msg("failed to save portfolio")
			if err := trx.Rollback(context.Background()); err != nil {
				log.Error().Stack().Err(err).Msg("could not rollback transaction")
			}

			return err
		}
	}

	return nil
}

// Private API

// computeTransactionSourceID calculates a 16-byte blake3 hash using the date, source,
//   composite figi, ticker, kind, price per share, shares, and total value
func computeTransactionSourceID(t *Transaction) error {
	h := blake3.New()

	// Date as UTC unix timestamp (second precision)
	// NOTE: casting to uint64 doesn't change the sign bit here
	d, err := t.Date.UTC().MarshalText()
	if err != nil {
		return err
	}

	if _, err := h.Write(d); err != nil {
		log.Error().Stack().Err(err).Msg("could not write date to blake3 hasher")
		return err
	}

	if _, err := h.Write([]byte(t.Source)); err != nil {
		log.Error().Stack().Err(err).Msg("could not write source to blake3 hasher")
		return err
	}

	if _, err := h.Write([]byte(t.CompositeFIGI)); err != nil {
		log.Error().Stack().Err(err).Msg("could not write composite figi to blake3 hasher")
		return err
	}

	if _, err := h.Write([]byte(t.Ticker)); err != nil {
		log.Error().Stack().Err(err).Msg("could not write ticker to blake3 hasher")
		return err
	}

	if _, err := h.Write([]byte(t.Kind)); err != nil {
		log.Error().Stack().Err(err).Msg("could not write kind to blake3 hasher")
		return err
	}

	if _, err := h.Write([]byte(fmt.Sprintf("%.5f", t.PricePerShare))); err != nil {
		log.Error().Stack().Err(err).Msg("could not write price per share to blake3 hasher")
		return err
	}

	if _, err := h.Write([]byte(fmt.Sprintf("%.5f", t.Shares))); err != nil {
		log.Error().Stack().Err(err).Msg("could not write shares to blake3 hasher")
		return err
	}

	if _, err := h.Write([]byte(fmt.Sprintf("%.5f", t.TotalValue))); err != nil {
		log.Error().Stack().Err(err).Msg("could not write total value to blake3 hasher")
		return err
	}

	digest := h.Digest()
	buf := make([]byte, 16)
	n, err := digest.Read(buf)
	if err != nil {
		return err
	}
	if n != 16 {
		return ErrGenerateHash
	}

	t.SourceID = hex.EncodeToString(buf)
	return nil
}<|MERGE_RESOLUTION|>--- conflicted
+++ resolved
@@ -770,12 +770,7 @@
 
 	if through.Before(pm.dataProxy.Begin) {
 		span.SetStatus(codes.Error, "cannot update portfolio due to dates being out of order")
-<<<<<<< HEAD
-		log.Error().Stack().
-			Str("PortfolioID", hex.EncodeToString(pm.Portfolio.ID)).
-=======
-		subLog.Error().
->>>>>>> 9b42106f
+		subLog.Error().Stack().
 			Time("Begin", pm.dataProxy.Begin).
 			Time("End", through).
 			Msg("cannot update portfolio dates are out of order")
@@ -787,25 +782,14 @@
 
 	arguments := make(map[string]json.RawMessage)
 	if err := json.Unmarshal([]byte(p.StrategyArguments), &arguments); err != nil {
-<<<<<<< HEAD
-		log.Error().Stack().Err(err).Msg("could not unmarshal strategy arguments")
-=======
-		subLog.Error().Err(err).Msg("could not unmarshal strategy arguments")
->>>>>>> 9b42106f
+		subLog.Error().Stack().Err(err).Msg("could not unmarshal strategy arguments")
 		return err
 	}
 
 	strategy, ok := strategies.StrategyMap[p.StrategyShortcode]
 	if !ok {
 		span.SetStatus(codes.Error, "strategy not found")
-<<<<<<< HEAD
-		log.Error().Stack().
-			Str("Portfolio", hex.EncodeToString(p.ID)).
-			Str("Strategy", p.StrategyShortcode).
-			Msg("portfolio strategy not found")
-=======
-		subLog.Error().Msg("portfolio strategy not found")
->>>>>>> 9b42106f
+		subLog.Error().Stack().Msg("portfolio strategy not found")
 		return ErrStrategyNotFound
 	}
 
@@ -813,15 +797,7 @@
 	if err != nil {
 		span.RecordError(err)
 		span.SetStatus(codes.Error, "failed to initialize portfolio strategy")
-<<<<<<< HEAD
-		log.Error().Stack().
-			Err(err).
-			Str("PortfolioID", hex.EncodeToString(p.ID)).
-			Str("Strategy", p.StrategyShortcode).
-			Msg("failed to initialize portfolio strategy")
-=======
-		subLog.Error().Err(err).Msg("failed to initialize portfolio strategy")
->>>>>>> 9b42106f
+		subLog.Error().Err(err).Stack().Msg("failed to initialize portfolio strategy")
 		return err
 	}
 
@@ -829,15 +805,7 @@
 	if err != nil {
 		span.RecordError(err)
 		span.SetStatus(codes.Error, "failed to execute portfolio strategy")
-<<<<<<< HEAD
-		log.Error().Stack().
-			Err(err).
-			Str("PortfolioID", hex.EncodeToString(p.ID)).
-			Str("Strategy", p.StrategyShortcode).
-			Msg("failed to run portfolio strategy")
-=======
-		subLog.Error().Err(err).Msg("failed to execute portfolio strategy")
->>>>>>> 9b42106f
+		subLog.Error().Err(err).Stack().Msg("failed to execute portfolio strategy")
 		return err
 	}
 
@@ -846,11 +814,7 @@
 	if err != nil {
 		span.RecordError(err)
 		span.SetStatus(codes.Error, "could not trim target portfolio to date range")
-<<<<<<< HEAD
-		log.Error().Stack().Err(err).
-=======
-		subLog.Error().Err(err).
->>>>>>> 9b42106f
+		subLog.Error().Err(err).Stack().
 			Time("StartDate", startDate).
 			Time("EndDate", through).
 			Msg("could not trim target portfolio to date range")
@@ -860,12 +824,6 @@
 	if err != nil {
 		span.RecordError(err)
 		span.SetStatus(codes.Error, "failed to apply target porfolio")
-<<<<<<< HEAD
-		log.Error().Stack().Err(err).
-			Str("PortfolioID", hex.EncodeToString(p.ID)).
-			Str("Strategy", p.StrategyShortcode).
-			Msg("failed to apply target portfolio")
-=======
 		subLog.Error().Err(err).Msg("failed to apply target portfolio")
 		return err
 	}
@@ -875,7 +833,6 @@
 		span.RecordError(err)
 		span.SetStatus(codes.Error, "could not update corporate actions")
 		subLog.Error().Err(err).Msg("could not update corporate actions")
->>>>>>> 9b42106f
 		return err
 	}
 
